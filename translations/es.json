{
    "config": {
        "abort": {
            "already_configured": "[%key:common::config_flow::abort::already_configured_device%]",
            "reauth_successful": "[%key:common::config_flow::abort::reauth_successful%]",
            "reconfigure_successful": "[%key:common::config_flow::abort::reconfigure_successful%]"
        },
        "error": {
            "cannot_connect": "Error de conexión",
            "invalid_auth": "Credenciales inválidas",
            "invalid_slave_ids": "Los IDs esclavos deben estar separados por comas",
            "read_error": "Lectura inválida",
            "slave_cannot_connect": "Error de conexión al esclavo",
            "unknown": "Error inesperado"
        },
        "step": {
            "network_login": {
                "data": {
                    "password": "Contraseña",
                    "username": "Nombre de usuario"
                },
                "description": "Introduce las credenciales de Instalador"
            },
            "setup_network": {
                "data": {
                    "enable_parameter_configuration": "Avanzado: elevar permisos",
                    "host": "Equipo",
                    "port": "Puerto",
                    "slave_ids": "ID de Slave: AUTO para autodescubrimiento, de lo contrario una lista separada por comas"
                }
            },
            "setup_serial": {
                "data": {
                    "port": "Selecciona un dispositivo",
                    "slave_ids": "IDs esclavos (separados por comas)"
                },
                "title": "Dispositivo"
            },
            "setup_serial_manual_path": {
                "data": {
                    "port": "Ruta al dispositivo USB"
                },
                "title": "Ruta"
            },
            "user": {
                "data": {
                    "type": "Tipo de conexión"
                },
                "title": "Selecciona el tipo de conexión"
            }
        }
    },
    "entity": {
        "number": {
            "mppt_scanning_interval": {
                "name": "MPPT scan interval"
            },
            "active_power_percentage_derating": {
                "name": "Reducción de potencia (en porcentaje)"
            },
            "active_power_fixed_value_derating": {
                "name": "Reducción de potencia"
            },
            "storage_maximum_charging_power": {
                "name": "Potencia máxima de carga"
            },
            "storage_maximum_discharging_power": {
                "name": "Potencia máxima de descarga"
            },
            "storage_charging_cutoff_capacity": {
                "name": "Fin de carga SoC"
            },
            "storage_discharging_cutoff_capacity": {
                "name": "Fin de descarga SoC"
            },
            "storage_backup_power_state_of_charge": {
                "name": "Carga de reserva SoC"
            },
            "storage_grid_charge_cutoff_state_of_charge": {
                "name": "Corte de carga de red SoC"
            },
            "storage_power_of_charge_from_grid": {
                "name": "Potencia máxima de carga desde la red"
            },
            "storage_capacity_control_soc_peak_shaving": {
                "name": "Afeitado de pico SoC"
            },
            "emma_maximum_feed_grid_power_percent": {
                "name": "Máxima potencia de la red de alimentación (%)"
            },
            "emma_maximum_feed_grid_power_watt": {
                "name": "Máxima alimentación de red"
            }
        },
        "sensor": {
            "rated_power": {
                "name": "Energía calificada"
            },
            "p_max": {
                "name": "Potencia máxima activa"
            },
            "input_power": {
                "name": "Potencia de entrada"
            },
            "line_voltage_a_b": {
                "name": "Tensión de línea A-B"
            },
            "line_voltage_b_c": {
                "name": "Tensión de línea B-C"
            },
            "line_voltage_c_a": {
                "name": "Tensión de línea C-A"
            },
            "phase_a_voltage": {
                "name": "Tensión de fase A"
            },
            "phase_b_voltage": {
                "name": "Tensión de fase B"
            },
            "phase_c_voltage": {
                "name": "Tensión de fase C"
            },
            "phase_a_current": {
                "name": "Corriente de fase A"
            },
            "phase_b_current": {
                "name": "Corriente de fase B"
            },
            "phase_c_current": {
                "name": "Corriente de fase C"
            },
            "day_active_power_peak": {
                "name": "Pico de potencia diurna"
            },
            "active_power": {
                "name": "Potencia activa"
            },
            "reactive_power": {
                "name": "Potencia reactiva"
            },
            "power_factor": {
                "name": "Factor de potencia"
            },
            "efficiency": {
                "name": "Eficiencia"
            },
            "internal_temperature": {
                "name": "Temperatura interna"
            },
            "insulation_resistance": {
                "name": "Insulation resistance"
            },
            "device_status": {
                "name": "Estado del dispositivo"
            },
            "startup_time": {
                "name": "Hora de arranque"
            },
            "shutdown_time": {
                "name": "Hora de apagado"
            },
            "accumulated_yield_energy": {
                "name": "Rendimiento total"
            },
            "daily_yield_energy": {
                "name": "Rendimiento diario"
            },
            "hourly_yield_energy": {
                "name": "Rendimiento por hora"
            },
            "state_1": {
                "name": "Estado del inversor"
            },
            "state_2_0": {
                "name": "Estado de bloqueo"
            },
            "state_2_1": {
                "name": "Estado de conexión FV"
            },
            "state_2_2": {
                "name": "Recopilación de datos DSP"
            },
            "state_3_0": {
                "name": "Estado off-grid"
            },
            "state_3_1": {
                "name": "Interruptor off-grid"
            },
            "nb_online_optimizers": {
                "name": "Optimizadores en línea"
            },
            "output_power": {
                "name": "Potencia de salida"
            },
            "voltage_to_ground": {
                "name": "Tensión a tierra"
            },
            "output_voltage": {
                "name": "Tensión de salida"
            },
            "output_current": {
                "name": "Corriente de salida"
            },
            "input_voltage": {
                "name": "Tensión de entrada"
            },
            "input_current": {
                "name": "Corriente de entrada"
            },
            "temperature": {
                "name": "Temperatura"
            },
            "total_dc_input_power": {
                "name": "Total de energía de entrada DC"
            },
            "running_status": {
                "name": "Estado de funcionamiento"
            },
            "alarm": {
                "name": "Alarma"
            },
            "meter_status": {
                "name": "Estado del medidor"
            },
            "single_phase_meter_voltage": {
                "name": "Tensión"
            },
            "single_phase_meter_current": {
                "name": "Corriente"
            },
            "power_meter_active_power": {
                "name": "Potencia activa"
            },
            "power_meter_reactive_power": {
                "name": "Potencia reactiva"
            },
            "active_grid_power_factor": {
                "name": "Factor de potencia"
            },
            "active_grid_frequency": {
                "name": "Frecuencia"
            },
            "grid_exported_energy": {
                "name": "Energía exportada"
            },
            "grid_accumulated_energy": {
                "name": "Consumo"
            },
            "grid_accumulated_reactive_power": {
                "name": "Energía reactiva acumulada"
            },
            "grid_a_voltage": {
                "name": "Tensión de fase A"
            },
            "grid_b_voltage": {
                "name": "Tensión de fase B"
            },
            "grid_c_voltage": {
                "name": "Tensión de fase C"
            },
            "grid_a_current": {
                "name": "Corriente de fase A"
            },
            "grid_b_current": {
                "name": "Corriente de fase B"
            },
            "grid_c_current": {
                "name": "Corriente de fase C"
            },
            "active_grid_a_b_voltage": {
                "name": "Tensión de línea A-B"
            },
            "active_grid_b_c_voltage": {
                "name": "Tensión de línea B-C"
            },
            "active_grid_c_a_voltage": {
                "name": "Tensión de línea C-A"
            },
            "active_grid_a_power": {
                "name": "Potencia activa de fase A"
            },
            "active_grid_b_power": {
                "name": "Potencia activa de fase B"
            },
            "active_grid_c_power": {
                "name": "Potencia activa de fase C"
            },
            "storage_maximum_charge_power": {
                "name": "Potencia de carga máxima"
            },
            "storage_maximum_discharge_power": {
                "name": "Potencia de descarga máxima"
            },
            "storage_rated_capacity": {
                "name": "Capacidad de puntuación"
            },
            "storage_state_of_capacity": {
                "name": "Estado de la capacidad"
            },
            "storage_running_status": {
                "name": "Estado"
            },
            "storage_bus_voltage": {
                "name": "Tensión del bus"
            },
            "storage_bus_current": {
                "name": "Corriente del bus"
            },
            "storage_charge_discharge_power": {
                "name": "Potencia de carga/descarga"
            },
            "storage_total_charge": {
                "name": "Carga total"
            },
            "storage_total_discharge": {
                "name": "Descarga total"
            },
            "storage_current_day_charge_capacity": {
                "name": "Carga diaria"
            },
            "storage_current_day_discharge_capacity": {
                "name": "Descarga diaria"
            },
            "alarms": {
                "name": "Alarmas"
            },
            "current_electricity_generation_statistics_time": {
                "name": "Estadísticas actuales de generación de electricidad"
            },
            "storage_capacity_control_periods": {
                "name": "Períodos de control de capacidad"
            },
            "pv_01_voltage": {
                "name": "Tensión FV 1"
            },
            "pv_01_current": {
                "name": "Corriente FV 1"
            },
            "pv_02_voltage": {
                "name": "Tensión FV 2"
            },
            "pv_02_current": {
                "name": "Corriente FV 2"
            },
            "pv_03_voltage": {
                "name": "Tensión FV 3"
            },
            "pv_03_current": {
                "name": "Corriente FV 3"
            },
            "pv_04_voltage": {
                "name": "Tensión FV 4"
            },
            "pv_04_current": {
                "name": "Corriente FV 4"
            },
            "pv_05_voltage": {
                "name": "Tensión FV 5"
            },
            "pv_05_current": {
                "name": "Corriente FV 5"
            },
            "pv_06_voltage": {
                "name": "Tensión FV 6"
            },
            "pv_06_current": {
                "name": "Corriente FV 6"
            },
            "pv_07_voltage": {
                "name": "Tensión FV 7"
            },
            "pv_07_current": {
                "name": "Corriente FV 7"
            },
            "pv_08_voltage": {
                "name": "Tensión FV 8"
            },
            "pv_08_current": {
                "name": "Corriente FV 8"
            },
            "pv_09_voltage": {
                "name": "Tensión FV 9"
            },
            "pv_09_current": {
                "name": "Corriente FV 9"
            },
            "pv_10_voltage": {
                "name": "Tensión FV 10"
            },
            "pv_10_current": {
                "name": "Corriente FV 10"
            },
            "pv_11_voltage": {
                "name": "Tensión FV 11"
            },
            "pv_11_current": {
                "name": "Corriente FV 11"
            },
            "pv_12_voltage": {
                "name": "Tensión FV 12"
            },
            "pv_12_current": {
                "name": "Corriente FV 12"
            },
            "pv_13_voltage": {
                "name": "Tensión FV 13"
            },
            "pv_13_current": {
                "name": "Corriente FV 13"
            },
            "pv_14_voltage": {
                "name": "Tensión FV 14"
            },
            "pv_14_current": {
                "name": "Corriente FV 14"
            },
            "pv_15_voltage": {
                "name": "Tensión FV 15"
            },
            "pv_15_current": {
                "name": "Corriente FV 15"
            },
            "pv_16_voltage": {
                "name": "Tensión FV 16"
            },
            "pv_16_current": {
                "name": "Corriente FV 16"
            },
            "pv_17_voltage": {
                "name": "Tensión FV 17"
            },
            "pv_17_current": {
                "name": "Corriente FV 17"
            },
            "pv_18_voltage": {
                "name": "Tensión FV 18"
            },
            "pv_18_current": {
                "name": "Corriente FV 18"
            },
            "pv_19_voltage": {
                "name": "Tensión FV 19"
            },
            "pv_19_current": {
                "name": "Corriente FV 19"
            },
            "pv_20_voltage": {
                "name": "Tensión FV 20"
            },
            "pv_20_current": {
                "name": "Corriente FV 20"
            },
            "pv_21_voltage": {
                "name": "Tensión FV 21"
            },
            "pv_21_current": {
                "name": "Corriente FV 21"
            },
            "pv_22_voltage": {
                "name": "Tensión FV 22"
            },
            "pv_22_current": {
                "name": "Corriente FV 22"
            },
            "pv_23_voltage": {
                "name": "Tensión FV 23"
            },
            "pv_23_current": {
                "name": "Corriente FV 23"
            },
            "pv_24_voltage": {
                "name": "Tensión FV 24"
            },
            "pv_24_current": {
                "name": "Corriente FV 24"
            },
            "battery_working_mode": {
                "name": "Modo de funcionamiento"
            },
            "battery_remaining_charge_discharge_time": {
                "name": "Tiempo restante de carga/descarga"
            },
            "forcible_charge_summary": {
                "name": "Carga Forzada"
            },
            "active_power_control": {
                "name": "Control de energía activo"
            },
            "pack_1_max_temperature": {
                "name": "Pack 1 temperatura máxima"
            },
            "pack_1_min_temperature": {
                "name": "Pack 1 temperatura mínima"
            },
            "pack_2_max_temperature": {
                "name": "Pack 2 temperatura máxima"
            },
            "pack_2_min_temperature": {
                "name": "Pack 2 temperatura mínima"
            },
            "pack_3_max_temperature": {
                "name": "Pack 3 temperatura máxima"
            },
            "pack_3_min_temperature": {
                "name": "Pack 3 temperatura mínima"
            },
            "pack_1_working_status": {
                "name": "Pack 1 estado de trabajo"
            },
            "pack_1_firmware_version": {
                "name": "Versión del firmware del Pack 1"
            },
            "bms_temperature": {
                "name": "Temperatura de BMS"
            },
            "storage_lg_resu_time_of_use_price_periods": {
                "name": "Períodos de precio TOU"
            },
            "storage_huawei_luna2000_time_of_use_price_periods": {
                "name": "Períodos de precio TOU"
            },
            "storage_huawei_luna2000_time_of_use_charging_and_discharging_periods": {
                "name": "Períodos de carga y descarga de TOU"
            },
            "storage_lg_resu_time_of_use_charging_and_discharging_periods": {
                "name": "Períodos de carga y descarga de TOU"
            },
            "storage_fixed_charging_and_discharging_periods": {
                "name": "Períodos de carga y descarga fija"
            },
            "inverter_total_absorbed_energy": {
                "name": "Total de energía absorbida"
            },
            "energy_charged_today": {
                "name": "Energía cargada hoy"
            },
            "total_charged_energy": {
                "name": "Energía total cargada"
            },
            "energy_discharged_today": {
                "name": "Energía descargada hoy"
            },
            "total_discharged_energy": {
                "name": "Energía total descargada"
            },
            "ess_chargeable_energy": {
                "name": "Energía recargable de ESS"
            },
            "ess_dischargeable_energy": {
                "name": "Energía descargable de ESS"
            },
            "rated_ess_capacity": {
                "name": "Capacidad ESS valorada"
            },
            "consumption_today": {
                "name": "Consumo hoy"
            },
            "total_energy_consumption": {
                "name": "Consumo total de energía"
            },
            "feed_in_to_grid_today": {
                "name": "Alimenta a la red hoy"
            },
            "supply_from_grid_today": {
                "name": "Suministro desde la red hoy"
            },
            "total_supply_from_grid": {
                "name": "Suministro total de la red"
            },
            "inverter_energy_yield_today": {
                "name": "Inverter rendimiento energético hoy"
            },
            "inverter_total_energy_yield": {
                "name": "Inversor de rendimiento energético total"
            },
            "pv_yield_today": {
                "name": "PV yield today"
            },
            "total_pv_energy_yield": {
                "name": "Total PV energy yield"
            },
            "pv_output_power": {
                "name": "PV output power"
            },
            "load_power": {
                "name": "Load power"
            },
            "feed_in_power": {
                "name": "Feed in power"
            },
            "battery_charge_discharge_power": {
                "name": "Battery charge/discharge power"
            },
            "inverter_rated_power": {
                "name": "Inverter rated power"
            },
            "inverter_active_power": {
                "name": "Inverter active power"
            },
            "state_of_capacity": {
                "name": "State of capacity"
            },
            "ess_chargeable_capacity": {
                "name": "ESS chargeable capacity"
            },
            "ess_dischargeable_capacity": {
                "name": "ESS dischargeable capacity"
            },
            "backup_power_state_of_charge": {
                "name": "Backup power state of charge"
<<<<<<< HEAD
            },
            "soh_calibration_status":{
                "name": "SOH calibration status"
            },
            "pack_1_max_temperature": {
                "name": "Pack 1 max temperature"
            },
            "pack_1_min_temperature": {
                "name": "Pack 1 min temperature"
            }, 
            "pack_2_max_temperature": {
                "name": "Pack 2 max temperature"
            },
            "pack_2_min_temperature": {
                "name": "Pack 2 min temperature"
            }, 
            "pack_3_max_temperature": {
                "name": "Pack 3 max temperature"
            },
            "pack_3_min_temperature": {
                "name": "Pack 3 min temperature"
            },
            "pack_1_working_status": {
                "name": "Pack 1 working status"
            }, 
            "pack_2_working_status": {
                "name": "Pack 2 working status"
            }, 
            "pack_3_working_status": {
                "name": "Pack 3 working status"
            }, 
            "pack_1_firmware_version": {
                "name": "Pack 1 firmware version"
            },
            "pack_1_serial_number": {
                "name": "Pack 1 serial number"
            },
            "pack_1_state_of_capacity": {
                "name": "Pack 1 state of capacity"
            },
            "pack_1_charge_discharge_power": {
                "name": "Pack 1 charge discharge power"
            },
            "pack_1_voltage": {
                "name": "Pack 1 voltage"
            },
            "pack_1_current": {
                "name": "Pack 1 current"
            },
            "pack_1_soh_calibration_status": {
                "name": "Pack 1 SOH calibration status"
            },
            "pack_1_total_charge": {
                "name": "Pack 1 total charge"
            },
            "pack_1_total_discharge": {
                "name": "Pack 1 total discharge"
            },

            "pack_2_firmware_version": {
                "name": "Pack 2 firmware version"
            }, 
            "pack_2_serial_number": {
                "name": "Pack 2 serial number"
            },
            "pack_2_state_of_capacity": {
                "name": "Pack 2 state of capacity"
            },
            "pack_2_charge_discharge_power": {
                "name": "Pack 2 charge discharge power"
            },
            "pack_2_voltage": {
                "name": "Pack 2 voltage"
            },
            "pack_2_current": {
                "name": "Pack 2 current"
            },
            "pack_2_soh_calibration_status": {
                "name": "Pack 2 SOH calibration status"
            },
            "pack_2_total_charge": {
                "name": "Pack 2 total charge"
            },
            "pack_2_total_discharge": {
                "name": "Pack 2 total discharge"
            },

            "pack_3_firmware_version": {
                "name": "Pack 3 firmware version"
            }, 
            "pack_3_serial_number": {
                "name": "Pack 3 serial number"
            },
            "pack_3_state_of_capacity": {
                "name": "Pack 3 state of capacity"
            },
            "pack_3_charge_discharge_power": {
                "name": "Pack 3 charge discharge power"
            },
            "pack_3_voltage": {
                "name": "Pack 3 voltage"
            },
            "pack_3_current": {
                "name": "Pack 3 current"
            },
            "pack_3_soh_calibration_status": {
                "name": "Pack 3 SOH calibration status"
            },
            "pack_3_total_charge": {
                "name": "Pack 3 total charge"
            },
            "pack_3_total_discharge": {
                "name": "Pack 3 total discharge"
            },
 
            "bms_temperature": {
                "name": "BMS temperature"
=======
>>>>>>> 020a0d4b
            }
        },
        "select": {
            "storage_excess_pv_energy_use_in_tou": {
                "name": "Uso de energía FV excedente en TOU",
                "state": {
                    "fed_to_grid": "Vertir a la red",
                    "charge": "Carga"
                }
            },
            "storage_capacity_control_mode": {
                "name": "Modo de control de capacidad",
                "state": {
                    "disable": "Desactivar",
                    "active_capacity_control": "Control de capacidad activo",
                    "apparent_power_limit": "Límite de potencia aparente"
                }
            },
            "storage_working_mode_settings": {
                "name": "Modo de funcionamiento",
                "state": {
                    "adaptive": "Adaptativo",
                    "fixed_charge_discharge": "Carga y descarga fija",
                    "maximise_self_consumption": "Maximizar el autoconsumo",
                    "time_of_use_lg": "Horario de uso",
                    "fully_fed_to_grid": "Vertido completo a la red",
                    "time_of_use_luna2000": "Horario de uso"
                }
            },
            "emma_ess_control_mode": {
                "name": "ESS Control Mode",
                "state": {
                    "reserved_1": "Reserved 1",
                    "maximum_self_consumption": "Maximum self consumption",
                    "reserved_3": "Reserved 3",
                    "fully_fed_to_grid": "Fully fed to grid",
                    "time_of_use": "Time of use",
                    "third_party_dispatch": "Third party dispatch"
                }
            },
            "emma_tou_preferred_use_of_surplus_pv_power": {
                "name": "Excess PV energy use in TOU",
                "state": {
                    "fed_to_grid": "Fed to grid",
                    "charge": "Charge"
                }
            }
        },
        "switch": {
            "storage_charge_from_grid_function": {
                "name": "Carga desde la red"
            },
            "mppt_multimodal_scanning": {
                "name": "MPPT scanning"
            },
            "startup": {
                "name": "Encendido/Apagado del inversor"
            }
        }
    },
    "services": {
        "forcible_charge": {
            "name": "Carga Forzada",
            "description": "Carga forzada de la batería durante un cierto tiempo",
            "fields": {
                "device_id": {
                    "name": "Batería",
                    "description": "Debe ser un dispositivo 'Batería'"
                },
                "duration": {
                    "name": "Duración",
                    "description": "Duración de la carga"
                },
                "power": {
                    "name": "Potencia",
                    "description": "Potencia utilizada para la carga"
                }
            }
        },
        "forcible_discharge": {
            "name": "Descarga Forzada",
            "description": "Descarga forzada de la batería durante un cierto tiempo",
            "fields": {
                "device_id": {
                    "name": "Batería",
                    "description": "Debe ser un dispositivo 'Batería'"
                },
                "duration": {
                    "name": "Duración",
                    "description": "Duración de la descarga"
                },
                "power": {
                    "name": "Potencia",
                    "description": "Potencia utilizada para la descarga"
                }
            }
        },
        "forcible_charge_soc": {
            "name": "Carga Forzada a un Nivel de SoC",
            "description": "Carga forzada de la batería hasta cierto nivel de SoC",
            "fields": {
                "device_id": {
                    "name": "Batería",
                    "description": "Debe ser un dispositivo 'Batería'"
                },
                "target_soc": {
                    "name": "SoC Objetivo",
                    "description": "SoC que debe alcanzarse"
                },
                "power": {
                    "name": "Potencia",
                    "description": "Potencia utilizada para la carga"
                }
            }
        },
        "forcible_discharge_soc": {
            "name": "Descarga forzada a un nivel de SoC",
            "description": "Descarga forzada de la batería hasta cierto nivel de SoC",
            "fields": {
                "device_id": {
                    "name": "Batería",
                    "description": "Debe ser un dispositivo 'Batería'"
                },
                "target_soc": {
                    "name": "SoC objetivo",
                    "description": "SoC que debe alcanzarse"
                },
                "power": {
                    "name": "Potencia",
                    "description": "Potencia utilizada para la descarga"
                }
            }
        },
        "stop_forcible_charge": {
            "name": "Detener la carga o descarga forzada",
            "description": "Cancelar el comando de carga forzada en ejecución",
            "fields": {
                "device_id": {
                    "name": "Batería",
                    "description": "Debe ser un dispositivo 'Batería'"
                }
            }
        },
        "reset_maximum_feed_grid_power": {
            "name": "Restablecer control de potencia activa a máxima alimentación a la red",
            "description": "Restablece el control de potencia activa al modo ilimitado por defecto",
            "fields": {
                "device_id": {
                    "name": "Inversor",
                    "description": "Debe ser un dispositivo 'Inversor'"
                }
            }
        },
        "set_di_active_power_scheduling": {
            "name": "Establecer control de potencia activa a 'Programación Activa DI'",
            "description": "Establece el control de potencia activa a 'Programación Activa DI'",
            "fields": {
                "device_id": {
                    "name": "Inversor",
                    "description": "Debe ser un dispositivo 'Inversor'"
                }
            }
        },
        "set_zero_power_grid_connection": {
            "name": "Establecer Control de Potencia Activa a 'Conexión a la red con inyección cero'",
            "description": "Establece el Control de Potencia Activa a 'Conexión a la red con inyección cero'",
            "fields": {
                "device_id": {
                    "name": "Inversor",
                    "description": "Debe ser un dispositivo 'Inversor'"
                }
            }
        },
        "set_maximum_feed_grid_power": {
            "name": "Limitar la potencia alimentada a la red",
            "description": "Establece el Control de Potencia Activa a 'Conexión a la red Limitada por Potencia' a la potencia en vatios especificada",
            "fields": {
                "device_id": {
                    "name": "Inversor",
                    "description": "Debe ser un dispositivo 'Inversor'"
                },
                "power": {
                    "name": "Potencia",
                    "description": "Potencia máxima en Vatios"
                }
            }
        },
        "set_maximum_feed_grid_power_percent": {
            "name": "Limitar la potencia alimentada a la red a un porcentaje",
            "description": "Establece el Control de Potencia Activa a 'Conexión a la red limitada por Potencia (%)' al porcentaje especificado",
            "fields": {
                "device_id": {
                    "name": "Inversor",
                    "description": "Debe ser un dispositivo 'Inversor'"
                },
                "power_percentage": {
                    "name": "Porcentaje de Potencia",
                    "description": "Porcentaje máximo"
                }
            }
        },
        "set_tou_periods": {
            "name": "Establecer los períodos de uso",
            "description": "Establece los períodos de uso",
            "fields": {
                "device_id": {
                    "name": "Batería",
                    "description": "Debe ser un dispositivo 'Batería'"
                },
                "periods": {
                    "name": "Períodos",
                    "description": "Un período por línea. Para baterías Huawei LUNA2000: '[hora inicio]-[hora fin]/[días efectivos]/[carga]', con 1=lunes, 7=domingo (ejemplo: '12:00-14:00/1234567/-'). Para baterías LG RESU: '[hora inicio]-[hora fin]/[precio de la electricidad]' (ejemplo: 13:00-14:00/0.50)"
                }
            }
        },
        "set_capacity_control_periods": {
            "name": "Establecer períodos de control de capacidad",
            "description": "Establece los períodos de control de capacidad",
            "fields": {
                "device_id": {
                    "name": "Batería",
                    "description": "Debe ser un dispositivo 'Batería'"
                },
                "periods": {
                    "name": "Períodos",
                    "description": "Un período por línea. Formato: '[hora inicio]-[hora fin]/[días efectivos]/[potencia]W', con 1=lunes, 7=domingo. Ejemplo: '00:00-23:59/1234567/2500W'."
                }
            }
        },
        "set_fixed_charge_periods": {
            "name": "Establecer períodos de carga y descarga fija",
            "description": "Establece los períodos de carga y descarga fija",
            "fields": {
                "device_id": {
                    "name": "Batería",
                    "description": "Debe ser un dispositivo 'Batería'"
                },
                "periods": {
                    "name": "Períodos",
                    "description": "Un período por línea. Formato: '[hora inicio]-[hora fin]/[potencia]W'. Ejemplo: '12:00-15:59/-1000W'."
                }
            }
        }
    },
    "device": {
        "emma": {
            "name": "EMMA"
        },
        "inverter": {
            "name": "Inverter"
        },
        "connected_energy_storage": {
            "name": "Batteries"
        },
        "power_meter": {
            "name": "Power meter"
        },
        "battery_1": {
            "name": "Battery 1"
        },
        "battery_2": {
            "name": "Battery 2"
        }
    }
}<|MERGE_RESOLUTION|>--- conflicted
+++ resolved
@@ -608,7 +608,6 @@
             },
             "backup_power_state_of_charge": {
                 "name": "Backup power state of charge"
-<<<<<<< HEAD
             },
             "soh_calibration_status":{
                 "name": "SOH calibration status"
@@ -726,8 +725,6 @@
  
             "bms_temperature": {
                 "name": "BMS temperature"
-=======
->>>>>>> 020a0d4b
             }
         },
         "select": {
