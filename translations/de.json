{
    "config": {
        "abort": {
            "already_configured": "Das Gerät ist bereits konfiguriert",
            "reauth_successful": "",
            "reconfigure_successful": "[%key:common::config_flow::abort::reconfigure_successful%]"
        },
        "error": {
            "cannot_connect": "Verbindungsversuch fehlgeschlagen",
            "invalid_auth": "Ungültige Authentifikation",
            "invalid_slave_ids": "Slave IDs muss aus einer kommagetrennten Liste von Integern bestehen",
            "read_error": "Auslesen des Inverters fehlgeschlagen.",
            "slave_cannot_connect": "Verbindungsversuch mit Zusatz-Slave fehlgeschlagen",
            "unknown": "Unerwarteter Fehler"
        },
        "step": {
            "network_login": {
                "data": {
                    "password": "Passwort",
                    "username": "Benutzername"
                },
                "description": "Anmeldedaten eingeben"
            },
            "setup_network": {
                "data": {
                    "enable_parameter_configuration": "Fortgeschritten: Berechtigungen erhöhen",
                    "host": "Host",
                    "port": "Port",
                    "slave_ids": "Slave-IDs: AUTO für automatische Entdeckung, sonst eine kommaseparierte Liste"
                }
            },
            "setup_serial": {
                "data": {
                    "port": "Gerät auswählen",
                    "slave_ids": "Slave IDs (kommagetrennt)"
                },
                "title": "Gerät"
            },
            "setup_serial_manual_path": {
                "data": {
                    "port": "Pfad des USB Gerätes"
                },
                "title": "Pfad"
            },
            "user": {
                "data": {
                    "type": "Verbindungstyp"
                },
                "title": "Verbindungstyp auswählen"
            }
        }
    },
    "entity": {
        "number": {
            "mppt_scanning_interval": {
                "name": "MPPT Scan Intervall"
            },
            "active_power_percentage_derating": {
                "name": "Eingangsleistung Wechselrichter in %"
            },
            "active_power_fixed_value_derating": {
                "name": "Maximale Wechselrichterleistung"
            },
            "storage_maximum_charging_power": {
                "name": "Maximale Ladeleistung"
            },
            "storage_maximum_discharging_power": {
                "name": "Maximale Entladeleistung"
            },
            "storage_charging_cutoff_capacity": {
                "name": "Ladeende-Ladestand"
            },
            "storage_discharging_cutoff_capacity": {
                "name": "Entlade-Ende Ladestand"
            },
            "storage_backup_power_state_of_charge": {
                "name": "Backup-Power Ladestand"
            },
            "storage_grid_charge_cutoff_state_of_charge": {
                "name": "Netz-Ladeabschalt-Ladestand"
            },
            "storage_power_of_charge_from_grid": {
                "name": "Maximale Netz-Ladeleistung"
            },
            "storage_capacity_control_soc_peak_shaving": {
                "name": "Peak-Shaving Ladestand"
            },
            "emma_maximum_feed_grid_power_percent": {
                "name": "Maximale Netzleistung (%)"
            },
            "emma_maximum_feed_grid_power_watt": {
                "name": "Maximale Netzleistung"
            }, 
            "mppt_scanning_interval": {
                "name": "MPPT Scan Intervall"
            }
        },
        "sensor": {
            "rated_power": {
                "name": "Nennleistung"
            },
            "p_max": {
                "name": "Maximale Wirkleistung"
            },
            "input_power": {
                "name": "Eingangsleistung"
            },
            "line_voltage_a_b": {
                "name": "A-B-Netzspannung"
            },
            "line_voltage_b_c": {
                "name": "B-C-Netzspannung"
            },
            "line_voltage_c_a": {
                "name": "C-A-Netzspannung"
            },
            "phase_a_voltage": {
                "name": "Phase A Spannung"
            },
            "phase_b_voltage": {
                "name": "Phase B Spannung"
            },
            "phase_c_voltage": {
                "name": "Phase C Spannung"
            },
            "phase_a_current": {
                "name": "Phase A Strom"
            },
            "phase_b_current": {
                "name": "Phase B Strom"
            },
            "phase_c_current": {
                "name": "Phase C Strom"
            },
            "day_active_power_peak": {
                "name": "Tages-Wirkleistungsspitze"
            },
            "active_power": {
                "name": "Wirkleistung"
            },
            "reactive_power": {
                "name": "Blindleistung"
            },
            "power_factor": {
                "name": "Leistungsfaktor"
            },
            "efficiency": {
                "name": "Effizienz"
            },
            "internal_temperature": {
                "name": "Interne Temperatur"
            },
            "insulation_resistance": {
                "name": "Isolationswiderstand"
            },
            "device_status": {
                "name": "Gerätestatus"
            },
            "startup_time": {
                "name": "Startzeit"
            },
            "shutdown_time": {
                "name": "Ausschaltzeit"
            },
            "accumulated_yield_energy": {
                "name": "Gesamtenergieertrag"
            },
            "daily_yield_energy": {
                "name": "Tagesertrag"
            },
            "hourly_yield_energy": {
                "name": "Stündliche Erträge"
            },
            "state_1": {
                "name": "Wechselrichterstatus"
            },
            "state_2_0": {
                "name": "Sperrstatus"
            },
            "state_2_1": {
                "name": "PV-Verbindungsstatus"
            },
            "state_2_2": {
                "name": "DSP-Datenerfassung"
            },
            "state_3_0": {
                "name": "Netzunabhängigkeitsstatus"
            },
            "state_3_1": {
                "name": "Netzunabhängigkeitsschalter"
            },
            "nb_online_optimizers": {
                "name": "Online-Optimierer"
            },
            "output_power": {
                "name": "Ausgangsleistung"
            },
            "voltage_to_ground": {
                "name": "Spannung zu Erde"
            },
            "output_voltage": {
                "name": "Ausgangsspannung"
            },
            "output_current": {
                "name": "Ausgangsstrom"
            },
            "input_voltage": {
                "name": "Eingangsspannung"
            },
            "input_current": {
                "name": "Eingangsstrom"
            },
            "temperature": {
                "name": "Temperatur"
            },
            "total_dc_input_power": {
                "name": "Gesamte DC Eingangsenergie"
            },
            "running_status": {
                "name": "Betriebsstatus"
            },
            "alarm": {
                "name": "Alarm"
            },
            "meter_status": {
                "name": "Zählerstatus"
            },
            "single_phase_meter_voltage": {
                "name": "Spannung"
            },
            "single_phase_meter_current": {
                "name": "Strom"
            },
            "power_meter_active_power": {
                "name": "Wirkleistung"
            },
            "power_meter_reactive_power": {
                "name": "Blindleistung"
            },
            "active_grid_power_factor": {
                "name": "Leistungsfaktor"
            },
            "active_grid_frequency": {
                "name": "Frequenz"
            },
            "grid_exported_energy": {
                "name": "Exportierte Energie"
            },
            "grid_accumulated_energy": {
                "name": "Verbrauch"
            },
            "grid_accumulated_reactive_power": {
                "name": "Blindleistung"
            },
            "grid_a_voltage": {
                "name": "Phase A Spannung"
            },
            "grid_b_voltage": {
                "name": "Phase B Spannung"
            },
            "grid_c_voltage": {
                "name": "Phase C Spannung"
            },
            "grid_a_current": {
                "name": "Phase A Strom"
            },
            "grid_b_current": {
                "name": "Phase B Strom"
            },
            "grid_c_current": {
                "name": "Phase C Strom"
            },
            "active_grid_a_b_voltage": {
                "name": "A-B-Netzspannung"
            },
            "active_grid_b_c_voltage": {
                "name": "B-C-Netzspannung"
            },
            "active_grid_c_a_voltage": {
                "name": "C-A-Netzspannung"
            },
            "active_grid_a_power": {
                "name": "Phase A Wirkleistung"
            },
            "active_grid_b_power": {
                "name": "Phase B Wirkleistung"
            },
            "active_grid_c_power": {
                "name": "Phase C Wirkleistung"
            },
            "storage_maximum_charge_power": {
                "name": "Maximale Ladeleistung"
            },
            "storage_maximum_discharge_power": {
                "name": "Maximale Entladeleistung"
            },
            "storage_rated_capacity": {
                "name": "Akkukapazität"
            },
            "storage_state_of_capacity": {
                "name": "Batterieladung"
            },
            "storage_running_status": {
                "name": "Status"
            },
            "storage_bus_voltage": {
                "name": "Busspannung"
            },
            "storage_bus_current": {
                "name": "Busstrom"
            },
            "storage_charge_discharge_power": {
                "name": "Lade-/Entladeleistung"
            },
            "storage_total_charge": {
                "name": "Gesamtladung"
            },
            "storage_total_discharge": {
                "name": "Gesamtentladung"
            },
            "storage_current_day_charge_capacity": {
                "name": "Tagesladung"
            },
            "storage_current_day_discharge_capacity": {
                "name": "Tagesentladung"
            },
            "alarms": {
                "name": "Alarme"
            },
            "current_electricity_generation_statistics_time": {
                "name": "Aktuelle Stromgenerierungsstatistik Zeit"
            },
            "storage_capacity_control_periods": {
                "name": "Kapazitätsregelungsperioden"
            },
            "pv_01_voltage": {
                "name": "PV 1 Spannung"
            },
            "pv_01_current": {
                "name": "PV 1 Strom"
            },
            "pv_02_voltage": {
                "name": "PV 2 Spannung"
            },
            "pv_02_current": {
                "name": "PV 2 Strom"
            },
            "pv_03_voltage": {
                "name": "PV 3 Spannung"
            },
            "pv_03_current": {
                "name": "PV 3 Strom"
            },
            "pv_04_voltage": {
                "name": "PV 4 Spannung"
            },
            "pv_04_current": {
                "name": "PV 4 Strom"
            },
            "pv_05_voltage": {
                "name": "PV 5 Spannung"
            },
            "pv_05_current": {
                "name": "PV 5 Strom"
            },
            "pv_06_voltage": {
                "name": "PV 6 Spannung"
            },
            "pv_06_current": {
                "name": "PV 6 Strom"
            },
            "pv_07_voltage": {
                "name": "PV 7 Spannung"
            },
            "pv_07_current": {
                "name": "PV 7 Strom"
            },
            "pv_08_voltage": {
                "name": "PV 8 Spannung"
            },
            "pv_08_current": {
                "name": "PV 8 Strom"
            },
            "pv_09_voltage": {
                "name": "PV 9 Spannung"
            },
            "pv_09_current": {
                "name": "PV 9 Strom"
            },
            "pv_10_voltage": {
                "name": "PV 10 Spannung"
            },
            "pv_10_current": {
                "name": "PV 10 Strom"
            },
            "pv_11_voltage": {
                "name": "PV 11 Spannung"
            },
            "pv_11_current": {
                "name": "PV 11 Strom"
            },
            "pv_12_voltage": {
                "name": "PV 12 Spannung"
            },
            "pv_12_current": {
                "name": "PV 12 Strom"
            },
            "pv_13_voltage": {
                "name": "PV 13 Spannung"
            },
            "pv_13_current": {
                "name": "PV 13 Strom"
            },
            "pv_14_voltage": {
                "name": "PV 14 Spannung"
            },
            "pv_14_current": {
                "name": "PV 14 Strom"
            },
            "pv_15_voltage": {
                "name": "PV 15 Spannung"
            },
            "pv_15_current": {
                "name": "PV 15 Strom"
            },
            "pv_16_voltage": {
                "name": "PV 16 Spannung"
            },
            "pv_16_current": {
                "name": "PV 16 Strom"
            },
            "pv_17_voltage": {
                "name": "PV 17 Spannung"
            },
            "pv_17_current": {
                "name": "PV 17 Strom"
            },
            "pv_18_voltage": {
                "name": "PV 18 Spannung"
            },
            "pv_18_current": {
                "name": "PV 18 Strom"
            },
            "pv_19_voltage": {
                "name": "PV 19 Spannung"
            },
            "pv_19_current": {
                "name": "PV 19 Strom"
            },
            "pv_20_voltage": {
                "name": "PV 20 Spannung"
            },
            "pv_20_current": {
                "name": "PV 20 Strom"
            },
            "pv_21_voltage": {
                "name": "PV 21 Spannung"
            },
            "pv_21_current": {
                "name": "PV 21 Strom"
            },
            "pv_22_voltage": {
                "name": "PV 22 Spannung"
            },
            "pv_22_current": {
                "name": "PV 22 Strom"
            },
            "pv_23_voltage": {
                "name": "PV 23 Spannung"
            },
            "pv_23_current": {
                "name": "PV 23 Strom"
            },
            "pv_24_voltage": {
                "name": "PV 24 Spannung"
            },
            "pv_24_current": {
                "name": "PV 24 Strom"
            },
            "battery_working_mode": {
                "name": "Arbeitsmodus"
            },
            "battery_remaining_charge_discharge_time": {
                "name": "Verbleibende Lade-/Entladezeit"
            },
            "forcible_charge_summary": {
                "name": "Erzwungene Ladung"
            },
            "active_power_control": {
                "name": "Aktive Leistungssteuerung"
            },
            "pack_1_max_temperature": {
                "name": "Pack 1 max Temperatur"
            },
            "pack_1_min_temperature": {
                "name": "Pack 1 min Temperatur"
            },
            "pack_2_max_temperature": {
                "name": "Pack 2 max Temperatur"
            },
            "pack_2_min_temperature": {
                "name": "Pack 2 min Temperatur"
            },
            "pack_3_max_temperature": {
                "name": "Pack 3 max Temperatur"
            },
            "pack_3_min_temperature": {
                "name": "Pack 3 min Temperatur"
            },
            "pack_1_working_status": {
                "name": "Pack 1 Arbeitsstatus"
            },
            "pack_1_firmware_version": {
                "name": "Pack 1 Firmware Version"
            },
            "bms_temperature": {
                "name": "BMS Temperatur"
            },
            "storage_lg_resu_time_of_use_price_periods": {
                "name": "TOU-Preisperioden"
            },
            "storage_huawei_luna2000_time_of_use_price_periods": {
                "name": "TOU-Preisperioden"
            },
            "storage_huawei_luna2000_time_of_use_charging_and_discharging_periods": {
                "name": "TOU Lade- und Entladezeiten"
            },
            "storage_lg_resu_time_of_use_charging_and_discharging_periods": {
                "name": "TOU Lade- und Entladezeiten"
            },
            "storage_fixed_charging_and_discharging_periods": {
                "name": "Feste Ladezeiten"
            },
            "inverter_total_absorbed_energy": {
                "name": "Gesamt entladen"
            },
            "energy_charged_today": {
                "name": "Heute geladene Energie"
            },
            "total_charged_energy": {
                "name": "Gesamtladung"
            },
            "energy_discharged_today": {
                "name": "Heutige Entladung"
            },
            "total_discharged_energy": {
                "name": "Gesamt entladen"
            },
            "ess_chargeable_energy": {
                "name": "ESS aufladbare Energie"
            },
            "ess_dischargeable_energy": {
                "name": "ESS entladbare Energie"
            },
            "rated_ess_capacity": {
                "name": "Bewertete ESS-Kapazität"
            },
            "consumption_today": {
                "name": "Verbrauch heute"
            },
            "total_energy_consumption": {
                "name": "Gesamter Energieverbrauch"
            },
            "feed_in_to_grid_today": {
                "name": "Heute ins Stromnetz geliefert"
            },
            "supply_from_grid_today": {
                "name": "Heute vom Stromnetz bezogen"
            },
            "total_supply_from_grid": {
                "name": "Insgesamt aus dem Stromnetz bezogen"
            },
            "inverter_energy_yield_today": {
                "name": "Heutiger Wechselrichterertrag"
            },
            "inverter_total_energy_yield": {
                "name": "Gesamtertrag des Wechselrichters"
            },
            "pv_yield_today": {
                "name": "PV-Ertrag heute"
            },
            "total_pv_energy_yield": {
                "name": "Gesamte PV-Ertragsleistung"
            },
            "pv_output_power": {
                "name": "PV-Ausgangsleistung"
            },
            "load_power": {
                "name": "Ladestrom"
            },
            "feed_in_power": {
                "name": ""
            },
            "battery_charge_discharge_power": {
                "name": "Akkuaufladung/Entladung"
            },
            "inverter_rated_power": {
                "name": "Maximale Wechselrichterleistung"
            },
            "inverter_active_power": {
                "name": "Aktive Wechselrichterleistung"
            },
            "state_of_capacity": {
                "name": "Batterieladung"
            },
            "ess_chargeable_capacity": {
                "name": "ESS aufladbare Kapazität"
            },
            "ess_dischargeable_capacity": {
                "name": "ESS entladbare Kapazität"
            },
            "backup_power_state_of_charge": {
                "name": "Backup power Ladezustand"
<<<<<<< HEAD
=======
            },
            "pack_1_max_temperature": {
                "name": "Pack 1 max Temperatur"
            },
            "pack_1_min_temperature": {
                "name": "Pack 1 min Temperatur"
            }, 
            "pack_2_max_temperature": {
                "name": "Pack 2 max Temperatur"
            },
            "pack_2_min_temperature": {
                "name": "Pack 2 min Temperatur"
            }, 
            "pack_3_max_temperature": {
                "name": "Pack 3 max Temperatur"
            },
            "pack_3_min_temperature": {
                "name": "Pack 3 min Temperatur"
            },
            "pack_1_working_status": {
                "name": "Pack 1 Arbeitsstatus"
            }, 
            "pack_1_firmware_version": {
                "name": "Pack 1 Firmware Version"
            },
            "bms_temperature": {
                "name": "BMS Temperatur"
>>>>>>> 28fd020a
            }

        },
        "select": {
            "storage_excess_pv_energy_use_in_tou": {
                "name": "Verwendung überschüssiger PV-Energie in TOU",
                "state": {
                    "fed_to_grid": "Einspeisen ins Netz",
                    "charge": "Laden"
                }
            },
            "storage_capacity_control_mode": {
                "name": "Kapazitätsregelungsmodus",
                "state": {
                    "disable": "Deaktivieren",
                    "active_capacity_control": "Aktive Kapazitätsregelung",
                    "apparent_power_limit": "Scheinleistungsbeschränkung"
                }
            },
            "storage_working_mode_settings": {
                "name": "Betriebsmodus",
                "state": {
                    "adaptive": "Adaptiv",
                    "fixed_charge_discharge": "Feste Lade-/Entladeleistung",
                    "maximise_self_consumption": "Maximaler Eigenverbrauch",
                    "time_of_use_lg": "Zeitnutzung LG",
                    "fully_fed_to_grid": "Vollständige Einspeisung ins Netz",
                    "time_of_use_luna2000": "Zeitnutzung Luna 2000"
                }
            },
            "emma_ess_control_mode": {
                "name": "ESS-Kontroll-Modus",
                "state": {
                    "reserved_1": "Reserviert 1",
                    "maximum_self_consumption": "Maximaler Eigenverbrauch",
                    "reserved_3": "Reserviert 3",
                    "fully_fed_to_grid": "Volle Einspeisung ins Netz",
                    "time_of_use": "Zeitbasierte Nutzung",
<<<<<<< HEAD
                    "third_party_dispatch": "Drittanbieter-System im Energiespeichersystem wurde eingerichtet"
=======
                    "third_party_dispatch": "Third party dispatch"
>>>>>>> 28fd020a
                }
            },
            "emma_tou_preferred_use_of_surplus_pv_power": {
                "name": "Verwendung überschüssiger PV-Energie in TOU",
                "state": {
                    "fed_to_grid": "Einspeisen ins Netz",
                    "charge": "Laden"
                }
            }
        },
        "switch": {
            "storage_charge_from_grid_function": {
                "name": "Laden aus dem Netz"
            },
            "mppt_multimodal_scanning": {
                "name": "MPPT Scan"
            },
            "startup": {
                "name": "Inverter EIN/AUS"
            },
            "mppt_multimodal_scanning": {
                "name": "MPPT-Scan"
            }
        }
    },
    "services": {
        "forcible_charge": {
            "name": "Erzwungene Ladung",
            "description": "Erzwinge Ladung des Akkus für eine bestimmte Zeit",
            "fields": {
                "device_id": {
                    "name": "Batterie",
                    "description": "Muss ein 'Batterie' Gerät sein"
                },
                "duration": {
                    "name": "Dauer",
                    "description": "Dauer der Ladung"
                },
                "power": {
                    "name": "Leistung",
                    "description": "Maximale Ladeleistung"
                }
            }
        },
        "forcible_discharge": {
            "name": "Erzwinge Entladung",
            "description": "Erzwinge Entladung des Akkus für eine bestimmte Zeit",
            "fields": {
                "device_id": {
                    "name": "[%key:component::huawei_solar::services::forcible_charge::fields::device_id::name%]",
                    "description": "[%key:component::huawei_solar::services::forcible_charge::fields::device_id::description%]"
                },
                "duration": {
                    "name": "Dauer",
                    "description": "Dauer der Entladung"
                },
                "power": {
                    "name": "Leistung",
                    "description": "Maximale Entladeleistung"
                }
            }
        },
        "forcible_charge_soc": {
            "name": "Erzwungene Ladung bis SOC",
            "description": "Erzwungene Ladung der Batterie bis zu einem bestimmten Ladezustand",
            "fields": {
                "device_id": {
                    "name": "",
                    "description": "[%key:component::huawei_solar::services::forcible_charge::fields::device_id::description%]"
                },
                "target_soc": {
                    "name": "Ziel SoC",
<<<<<<< HEAD
                    "description": "Zu erreichender Ladezustand"
=======
                    "description": ""
>>>>>>> 28fd020a
                },
                "power": {
                    "name": "Leistung",
                    "description": "Für die Ladung verwendete Leistung"
                }
            }
        },
        "forcible_discharge_soc": {
            "name": "Erzwungenes Entladen",
            "description": "Entlädt die Batterie bis zu einem vorher angegebenen Wert",
            "fields": {
                "device_id": {
                    "name": "[%key:component::huawei_solar::services::forcible_charge::fields::device_id::name%]",
                    "description": "[%key:component::huawei_solar::services::forcible_charge::fields::device_id::description%]"
                },
                "target_soc": {
                    "name": "[%key:component::huawei_solar::services::forcible_charge_soc::fields::target_soc::name%]",
                    "description": "[%key:component::huawei_solar::services::forcible_charge_soc::fields::target_soc::description%]"
                },
                "power": {
                    "name": "Energie",
                    "description": "Einstellung wie hoch die Entladeleistung maximal sein darf"
                }
            }
        },
        "stop_forcible_charge": {
            "name": "Zwangs-Ladung oder -Entladung stoppen",
            "description": "Abbrechen des laufenden erzwungenen Entlade-Befehls",
            "fields": {
                "device_id": {
                    "name": "[%key:component::huawei_solar::services::forcible_charge::fields::device_id::name%]",
                    "description": "[%key:component::huawei_solar::services::forcible_charge::fields::device_id::description%]"
                }
            }
        },
        "reset_maximum_feed_grid_power": {
            "name": "Setze aktive Energiesteuerung auf maximale Netzexport-Leistung",
            "description": "Setze aktive Energiesteuerung in den Standardmodus zurück",
            "fields": {
                "device_id": {
                    "name": "Wechselrichter",
                    "description": "Muss ein \"Wechselrichter\"sein"
                }
            }
        },
        "set_di_active_power_scheduling": {
            "name": "Set Active Power Control to 'DI active scheduling'",
            "description": "Set Active Power Control to 'DI active scheduling'",
            "fields": {
                "device_id": {
                    "name": "[%key:component::huawei_solar::services::reset_maximum_feed_grid_power::fields::device_id::name%]",
                    "description": "[%key:component::huawei_solar::services::reset_maximum_feed_grid_power::fields::device_id::description%]"
                }
            }
        },
        "set_zero_power_grid_connection": {
            "name": "Set Active Power Control to 'Zero power grid connection'",
            "description": "Set Active Power Control to 'Zero power grid connection'",
            "fields": {
                "device_id": {
                    "name": "",
                    "description": "[%key:component::huawei_solar::services::reset_maximum_feed_grid_power::fields::device_id::description%]"
                }
            }
        },
        "set_maximum_feed_grid_power": {
            "name": "Limit the power fed to the grid",
            "description": "",
            "fields": {
                "device_id": {
                    "name": "[%key:component::huawei_solar::services::reset_maximum_feed_grid_power::fields::device_id::name%]",
                    "description": "[%key:component::huawei_solar::services::reset_maximum_feed_grid_power::fields::device_id::description%]"
                },
                "power": {
                    "name": "Leistung",
                    "description": "Maximum Wattage"
                }
            }
        },
        "set_maximum_feed_grid_power_percent": {
            "name": "Limit the power fed to the grid to percentage",
            "description": "Sets Active Power Control to 'Power-limited grid connection (%)' with the given percentage",
            "fields": {
                "device_id": {
                    "name": "[%key:component::huawei_solar::services::reset_maximum_feed_grid_power::fields::device_id::name%]",
                    "description": "[%key:component::huawei_solar::services::reset_maximum_feed_grid_power::fields::device_id::description%]"
                },
                "power_percentage": {
                    "name": "Prozentsatz Leistung",
                    "description": "Maximaler Prozentsatz"
                }
            }
        },
        "set_tou_periods": {
            "name": "TOU-Perioden festlegen",
            "description": "Sets Time Of Use Periods",
            "fields": {
                "device_id": {
                    "name": "[%key:component::huawei_solar::services::forcible_charge::fields::device_id::name%]",
                    "description": "[%key:component::huawei_solar::services::forcible_charge::fields::device_id::description%]"
                },
                "periods": {
                    "name": "Perioden",
                    "description": "One period per line. For Huawei LUNA2000 batteries: '[start time]-[end time]/[days effective]/[charge]', with 1=Monday, 7=Sunday (example: '12:00-14:00/1234567/-'). For LG RESU batteries: '[start time]-[end time]/[electricity price]' (example: 13:00-14:00/0.50)"
                }
            }
        },
        "set_capacity_control_periods": {
            "name": "Set Capacity Control Periods",
            "description": "Set Capacity Control Periods",
            "fields": {
                "device_id": {
                    "name": "[%key:component::huawei_solar::services::forcible_charge::fields::device_id::name%]",
                    "description": "[%key:component::huawei_solar::services::forcible_charge::fields::device_id::description%]"
                },
                "periods": {
                    "name": "Perioden",
                    "description": "One period per line. Format: '[start time]-[end time]/[days effective]/[power]W', with 1=Monday, 7=Sunday. Example: '00:00-23:59/1234567/2500W'."
                }
            }
        },
        "set_fixed_charge_periods": {
            "name": "Festgelegte Ladezeiten",
            "description": "Sets Fixed Charge and Discharge Periods",
            "fields": {
                "device_id": {
                    "name": "",
                    "description": "[%key:component::huawei_solar::services::forcible_charge::fields::device_id::description%]"
                },
                "periods": {
                    "name": "Perioden",
                    "description": "One period per line. Format: '[start time]-[end time]/[power]W'. Example: '12:00-15:59/-1000W'."
                }
            }
        }
    },
    "device": {
        "emma": {
            "name": "EMMA"
        },
        "inverter": {
            "name": "Wechselrichter"
        },
        "connected_energy_storage": {
            "name": "Batterien"
        },
        "power_meter": {
            "name": "Stromzähler"
        },
        "battery_1": {
            "name": "Batterie 1"
        },
        "battery_2": {
            "name": "Batterie 2"
        }
    }
}<|MERGE_RESOLUTION|>--- conflicted
+++ resolved
@@ -611,36 +611,6 @@
             },
             "backup_power_state_of_charge": {
                 "name": "Backup power Ladezustand"
-<<<<<<< HEAD
-=======
-            },
-            "pack_1_max_temperature": {
-                "name": "Pack 1 max Temperatur"
-            },
-            "pack_1_min_temperature": {
-                "name": "Pack 1 min Temperatur"
-            }, 
-            "pack_2_max_temperature": {
-                "name": "Pack 2 max Temperatur"
-            },
-            "pack_2_min_temperature": {
-                "name": "Pack 2 min Temperatur"
-            }, 
-            "pack_3_max_temperature": {
-                "name": "Pack 3 max Temperatur"
-            },
-            "pack_3_min_temperature": {
-                "name": "Pack 3 min Temperatur"
-            },
-            "pack_1_working_status": {
-                "name": "Pack 1 Arbeitsstatus"
-            }, 
-            "pack_1_firmware_version": {
-                "name": "Pack 1 Firmware Version"
-            },
-            "bms_temperature": {
-                "name": "BMS Temperatur"
->>>>>>> 28fd020a
             }
 
         },
@@ -679,11 +649,7 @@
                     "reserved_3": "Reserviert 3",
                     "fully_fed_to_grid": "Volle Einspeisung ins Netz",
                     "time_of_use": "Zeitbasierte Nutzung",
-<<<<<<< HEAD
                     "third_party_dispatch": "Drittanbieter-System im Energiespeichersystem wurde eingerichtet"
-=======
-                    "third_party_dispatch": "Third party dispatch"
->>>>>>> 28fd020a
                 }
             },
             "emma_tou_preferred_use_of_surplus_pv_power": {
@@ -756,11 +722,7 @@
                 },
                 "target_soc": {
                     "name": "Ziel SoC",
-<<<<<<< HEAD
                     "description": "Zu erreichender Ladezustand"
-=======
-                    "description": ""
->>>>>>> 28fd020a
                 },
                 "power": {
                     "name": "Leistung",
