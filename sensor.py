--- conflicted
+++ resolved
@@ -791,10 +791,6 @@
         native_unit_of_measurement=UnitOfTemperature.CELSIUS,
         state_class=SensorStateClass.MEASUREMENT,
         device_class=SensorDeviceClass.TEMPERATURE,
-<<<<<<< HEAD
-        entity_registry_enabled_default=False,
-=======
->>>>>>> 948ab5f4
     ),
     BatteryTemplateEntityDescription(
         battery_1_key=rn.STORAGE_UNIT_1_BATTERY_PACK_1_MINIMUM_TEMPERATURE,
@@ -803,10 +799,6 @@
         native_unit_of_measurement=UnitOfTemperature.CELSIUS,
         state_class=SensorStateClass.MEASUREMENT,
         device_class=SensorDeviceClass.TEMPERATURE,
-<<<<<<< HEAD
-        entity_registry_enabled_default=False,
-=======
->>>>>>> 948ab5f4
     ),
     BatteryTemplateEntityDescription(
         battery_1_key=rn.STORAGE_UNIT_1_BATTERY_PACK_2_MAXIMUM_TEMPERATURE,
@@ -815,10 +807,6 @@
         native_unit_of_measurement=UnitOfTemperature.CELSIUS,
         state_class=SensorStateClass.MEASUREMENT,
         device_class=SensorDeviceClass.TEMPERATURE,
-<<<<<<< HEAD
-        entity_registry_enabled_default=False,
-=======
->>>>>>> 948ab5f4
     ),
     BatteryTemplateEntityDescription(
         battery_1_key=rn.STORAGE_UNIT_1_BATTERY_PACK_2_MINIMUM_TEMPERATURE,
@@ -827,10 +815,6 @@
         native_unit_of_measurement=UnitOfTemperature.CELSIUS,
         state_class=SensorStateClass.MEASUREMENT,
         device_class=SensorDeviceClass.TEMPERATURE,
-<<<<<<< HEAD
-        entity_registry_enabled_default=False,
-=======
->>>>>>> 948ab5f4
     ),
     BatteryTemplateEntityDescription(
         battery_1_key=rn.STORAGE_UNIT_1_BATTERY_PACK_3_MAXIMUM_TEMPERATURE,
@@ -839,10 +823,6 @@
         native_unit_of_measurement=UnitOfTemperature.CELSIUS,
         state_class=SensorStateClass.MEASUREMENT,
         device_class=SensorDeviceClass.TEMPERATURE,
-<<<<<<< HEAD
-        entity_registry_enabled_default=False,
-=======
->>>>>>> 948ab5f4
     ),
     BatteryTemplateEntityDescription(
         battery_1_key=rn.STORAGE_UNIT_1_BATTERY_PACK_3_MINIMUM_TEMPERATURE,
@@ -851,30 +831,18 @@
         native_unit_of_measurement=UnitOfTemperature.CELSIUS,
         state_class=SensorStateClass.MEASUREMENT,
         device_class=SensorDeviceClass.TEMPERATURE,
-<<<<<<< HEAD
-        entity_registry_enabled_default=False,
-=======
->>>>>>> 948ab5f4
     ),
     BatteryTemplateEntityDescription(
         battery_1_key=rn.STORAGE_UNIT_1_BATTERY_PACK_1_WORKING_STATUS,
         battery_2_key=rn.STORAGE_UNIT_2_BATTERY_PACK_1_WORKING_STATUS,
         translation_key="pack_1_working_status",
         entity_category=EntityCategory.DIAGNOSTIC,
-<<<<<<< HEAD
-        entity_registry_enabled_default=False,
-=======
->>>>>>> 948ab5f4
     ),
     BatteryTemplateEntityDescription(
         battery_1_key=rn.STORAGE_UNIT_1_BATTERY_PACK_1_FIRMWARE_VERSION,
         battery_2_key=rn.STORAGE_UNIT_2_BATTERY_PACK_1_FIRMWARE_VERSION,
         translation_key="pack_1_firmware_version",
         entity_category=EntityCategory.DIAGNOSTIC,
-<<<<<<< HEAD
-        entity_registry_enabled_default=False,
-=======
->>>>>>> 948ab5f4
     ),
 )
 
