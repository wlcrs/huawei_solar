{
    "domain": "huawei_solar",
    "name": "Huawei Solar",
    "after_dependencies": [
        "usb"
    ],
    "config_flow": true,
    "documentation": "https://github.com/wlcrs/huawei_solar/wiki",
    "issue_tracker": "https://github.com/wlcrs/huawei_solar/issues",
    "requirements": [
<<<<<<< HEAD
        "huawei-solar==2.4.7"
=======
        "huawei-solar==2.5.0b3"
>>>>>>> 5dd6e8c2
    ],
    "codeowners": [
        "@wlcrs"
    ],
    "iot_class": "local_polling",
<<<<<<< HEAD
    "version": "1.5.8",
=======
    "version": "1.6.0b4",
>>>>>>> 5dd6e8c2
    "loggers": [
        "huawei_solar",
        "pymodbus"
    ]
}<|MERGE_RESOLUTION|>--- conflicted
+++ resolved
@@ -8,21 +8,13 @@
     "documentation": "https://github.com/wlcrs/huawei_solar/wiki",
     "issue_tracker": "https://github.com/wlcrs/huawei_solar/issues",
     "requirements": [
-<<<<<<< HEAD
-        "huawei-solar==2.4.7"
-=======
-        "huawei-solar==2.5.0b3"
->>>>>>> 5dd6e8c2
+        "huawei-solar==2.5.0"
     ],
     "codeowners": [
         "@wlcrs"
     ],
     "iot_class": "local_polling",
-<<<<<<< HEAD
-    "version": "1.5.8",
-=======
-    "version": "1.6.0b4",
->>>>>>> 5dd6e8c2
+    "version": "1.6.0",
     "loggers": [
         "huawei_solar",
         "pymodbus"
